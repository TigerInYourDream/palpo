--- conflicted
+++ resolved
@@ -1,11 +1,9 @@
 use std::collections::{BTreeMap, HashSet};
 
 use diesel::prelude::*;
+use crate::core::serde::RawJson;
 
-<<<<<<< HEAD
 use crate::core::events::AnySyncEphemeralRoomEvent;
-=======
->>>>>>> e5e313bb
 use crate::core::events::receipt::{Receipt, ReceiptEventContent, ReceiptType};
 use crate::core::identifiers::*;
 use crate::core::serde::JsonValue;
@@ -16,10 +14,7 @@
 
 /// Returns an iterator over the most recent read_receipts in a room that happened after the event with id `since`.
 pub fn read_receipts(room_id: &RoomId, since_sn: Seqnum) -> DataResult<BTreeMap<OwnedUserId, ReceiptEventContent>> {
-<<<<<<< HEAD
     let _list: Vec<(OwnedUserId, Seqnum, RawJson<AnySyncEphemeralRoomEvent>)> = Vec::new();
-=======
->>>>>>> e5e313bb
     let receipts = event_receipts::table
         .filter(event_receipts::event_sn.ge(since_sn))
         .filter(event_receipts::room_id.eq(room_id))
@@ -33,11 +28,7 @@
 
     let mut grouped: BTreeMap<OwnedUserId, Vec<_>> = BTreeMap::new();
     for mut receipt in receipts {
-<<<<<<< HEAD
-        if let Some(_thread_id) = &receipt.thread_id {
-=======
         if receipt.thread_id.is_some() {
->>>>>>> e5e313bb
             if unthread_receipts.contains(&(receipt.user_id.clone(), receipt.event_id.clone())) {
                 receipt.thread_id = None;
             }
