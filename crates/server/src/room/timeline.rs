--- conflicted
+++ resolved
@@ -985,11 +985,7 @@
     let (event_id, value, room_id, room_version_id) = crate::parse_incoming_pdu(&pdu)?;
 
     // Skip the PDU if we already have it as a timeline event
-<<<<<<< HEAD
-    if let Ok(_pdu) = timeline::get_pdu(&event_id) {
-=======
     if timeline::get_pdu(&event_id).is_ok() {
->>>>>>> e5e313bb
         info!("we already know {event_id}, skipping backfill");
         return Ok(());
     }
