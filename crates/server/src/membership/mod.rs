use std::collections::BTreeMap;
use std::time::Duration;

use diesel::prelude::*;
<<<<<<< HEAD
use palpo_core::MatrixError;
=======
use palpo_data::user;
>>>>>>> e5e313bb
use tokio::sync::RwLock;

use crate::core::events::GlobalAccountDataEventType;
use crate::core::events::StateEventType;
use crate::core::events::direct::DirectEventContent;
use crate::core::events::room::create::RoomCreateEventContent;
use crate::core::events::room::member::MembershipState;
use crate::core::events::{AnyStrippedStateEvent, RoomAccountDataEventType};
use crate::core::identifiers::*;
use crate::core::serde::{CanonicalJsonObject, CanonicalJsonValue, JsonValue, RawJson, RawJsonValue};
use crate::core::{UnixMillis, federation};
use crate::data::connect;
use crate::data::room::NewDbRoomUser;
use crate::data::schema::*;
<<<<<<< HEAD
use crate::data::connect;
use crate::room;
use crate::{AppError, AppResult, SigningKeys};
=======
use crate::{AppError, AppResult, MatrixError, SigningKeys, data, room};
>>>>>>> e5e313bb

mod banned;
mod forget;
mod invite;
mod join;
mod knock;
mod leave;
pub use banned::*;
pub use forget::*;
pub use invite::*;
pub use join::*;
pub use knock::*;
pub use leave::*;

async fn validate_and_add_event_id(
    pdu: &RawJsonValue,
    room_version: &RoomVersionId,
    pub_key_map: &RwLock<BTreeMap<String, SigningKeys>>,
) -> AppResult<(OwnedEventId, CanonicalJsonObject)> {
    let mut value: CanonicalJsonObject = serde_json::from_str(pdu.get()).map_err(|e| {
        error!("Invalid PDU in server response: {:?}: {:?}", pdu, e);
        AppError::public("Invalid PDU in server response")
    })?;
    let event_id = EventId::parse(format!(
        "${}",
        crate::core::signatures::reference_hash(&value, room_version).expect("palpo can calculate reference hashes")
    ))
    .expect("palpo's reference hash~es are valid event ids");

    // TODO
    // let back_off = |id| match crate::BAD_EVENT_RATE_LIMITER.write().unwrap().entry(id) {
    //     Entry::Vacant(e) => {
    //         e.insert((Instant::now(), 1));
    //     }
    //     Entry::Occupied(mut e) => *e.get_mut() = (Instant::now(), e.get().1 + 1),
    // };

    if let Some((time, tries)) = crate::BAD_EVENT_RATE_LIMITER.read().unwrap().get(&event_id) {
        // Exponential backoff
        let mut min_elapsed_duration = Duration::from_secs(30) * (*tries) * (*tries);
        if min_elapsed_duration > Duration::from_secs(60 * 60 * 24) {
            min_elapsed_duration = Duration::from_secs(60 * 60 * 24);
        }

        if time.elapsed() < min_elapsed_duration {
            debug!("Backing off from {}", event_id);
            return Err(AppError::public("bad event, still backing off"));
        }
    }

    let origin_server_ts = value.get("origin_server_ts").ok_or_else(|| {
        error!("Invalid PDU, no origin_server_ts field");
        MatrixError::missing_param("Invalid PDU, no origin_server_ts field")
    })?;

    let origin_server_ts: UnixMillis = {
        let ts = origin_server_ts
            .as_integer()
            .ok_or_else(|| MatrixError::invalid_param("origin_server_ts must be an integer"))?;

        UnixMillis(
            ts.try_into()
                .map_err(|_| MatrixError::invalid_param("Time must be after the unix epoch"))?,
        )
    };

    // let unfiltered_keys = (*pub_key_map.read().await).clone();

<<<<<<< HEAD
    let _keys = crate::filter_keys_server_map(unfiltered_keys, origin_server_ts, room_version);
=======
    // let keys = crate::filter_keys_server_map(unfiltered_keys, origin_server_ts, room_version);
>>>>>>> e5e313bb

    // TODO
    // if let Err(e) = crate::core::signatures::verify_event(&keys, &value, room_version) {
    //     warn!("Event {} failed verification {:?} {}", event_id, pdu, e);
    //     back_off(event_id);
    //     return Err(AppError::public("Event failed verification."));
    // }

    value.insert(
        "event_id".to_owned(),
        CanonicalJsonValue::String(event_id.as_str().to_owned()),
    );

    Ok((event_id, value))
}

/// Update current membership data.
#[tracing::instrument(skip(last_state))]
pub fn update_membership(
    event_id: &EventId,
    event_sn: i64,
    room_id: &RoomId,
    user_id: &UserId,
    membership: MembershipState,
    sender_id: &UserId,
    last_state: Option<Vec<RawJson<AnyStrippedStateEvent>>>,
) -> AppResult<()> {
    let conf = crate::config();
    // Keep track what remote users exist by adding them as "deactivated" users
    if user_id.server_name() != &conf.server_name && !crate::data::user::user_exists(user_id)? {
        crate::user::create_user(user_id, None)?;
        // TODO: display_name, avatar url
    }

    let state_data = if let Some(last_state) = last_state {
        Some(serde_json::to_value(last_state)?)
    } else {
        None
    };

    match &membership {
        MembershipState::Join => {
            // Check if the user never joined this room
            if !(room::user::is_joined(user_id, room_id)? || room::user::is_left(user_id, room_id)?) {
                // Check if the room has a predecessor
                if let Ok(Some(predecessor)) =
                    room::get_state_content::<RoomCreateEventContent>(room_id, &StateEventType::RoomCreate, "", None)
                        .map(|c| c.predecessor)
                {
                    // Copy user settings from predecessor to the current room:
                    // - Push rules
                    //
                    // TODO: finish this once push rules are implemented.
                    //
                    // let mut push_rules_event_content: PushRulesEvent = account_data
                    //     .get(
                    //         None,
                    //         user_id,
                    //         EventType::PushRules,
                    //     )?;
                    //
                    // NOTE: find where `predecessor.room_id` match
                    //       and update to `room_id`.
                    //
                    // account_data
                    //     .update(
                    //         None,
                    //         user_id,
                    //         EventType::PushRules,
                    //         &push_rules_event_content,
                    //         globals,
                    //     )
                    //     .ok();

                    // Copy old tags to new room
                    if let Some(tag_event_content) = crate::data::user::get_room_data::<JsonValue>(
                        user_id,
                        &predecessor.room_id,
                        &RoomAccountDataEventType::Tag.to_string(),
                    )? {
                        crate::data::user::set_data(
                            user_id,
                            Some(room_id.to_owned()),
                            &RoomAccountDataEventType::Tag.to_string(),
                            tag_event_content,
                        )
                        .ok();
                    };

                    // Copy direct chat flag
                    if let Some(mut direct_event_content) = crate::data::user::get_data::<DirectEventContent>(
                        user_id,
                        None,
                        &GlobalAccountDataEventType::Direct.to_string(),
                    )? {
                        let mut room_ids_updated = false;

                        for room_ids in direct_event_content.0.values_mut() {
                            if room_ids.iter().any(|r| r == &predecessor.room_id) {
                                room_ids.push(room_id.to_owned());
                                room_ids_updated = true;
                            }
                        }

                        if room_ids_updated {
                            crate::data::user::set_data(
                                user_id,
                                None,
                                &GlobalAccountDataEventType::Direct.to_string(),
                                serde_json::to_value(&direct_event_content)?,
                            )?;
                        }
                    };
                }
            }
            connect()?.transaction::<_, AppError, _>(|conn| {
                // let forgotten = room_users::table
                //     .filter(room_users::room_id.eq(room_id))
                //     .filter(room_users::user_id.eq(user_id))
                //     .select(room_users::forgotten)
                //     .first::<bool>(conn)
                //     .optional()?
                //     .unwrap_or_default();
                diesel::delete(
                    room_users::table
                        .filter(room_users::room_id.eq(room_id))
                        .filter(room_users::user_id.eq(user_id)),
                )
                .execute(conn)?;
                diesel::insert_into(room_users::table)
                    .values(&NewDbRoomUser {
                        room_id: room_id.to_owned(),
                        room_server_id: room_id
                            .server_name()
                            .map_err(|s| AppError::public(format!("bad room server name: {}", s)))?
                            .to_owned(),
                        user_id: user_id.to_owned(),
                        user_server_id: user_id.server_name().to_owned(),
                        event_id: event_id.to_owned(),
                        event_sn,
                        sender_id: sender_id.to_owned(),
                        membership: membership.to_string(),
                        forgotten: false,
                        display_name: None,
                        avatar_url: None,
                        state_data,
                        created_at: UnixMillis::now(),
                    })
                    .execute(conn)?;
                Ok(())
            })?;
        }
        MembershipState::Invite | MembershipState::Knock => {
            // We want to know if the sender is ignored by the receiver
            if crate::user::user_is_ignored(sender_id, user_id) {
                return Ok(());
            }
            connect()?.transaction::<_, AppError, _>(|conn| {
                // let forgotten = room_users::table
                //     .filter(room_users::room_id.eq(room_id))
                //     .filter(room_users::user_id.eq(user_id))
                //     .select(room_users::forgotten)
                //     .first::<bool>(conn)
                //     .optional()?
                //     .unwrap_or_default();
                diesel::delete(
                    room_users::table
                        .filter(room_users::room_id.eq(room_id))
                        .filter(room_users::user_id.eq(user_id)),
                )
                .execute(conn)?;
                diesel::insert_into(room_users::table)
                    .values(&NewDbRoomUser {
                        room_id: room_id.to_owned(),
                        room_server_id: room_id
                            .server_name()
                            .map_err(|s| AppError::public(format!("bad room server name: {}", s)))?
                            .to_owned(),
                        user_id: user_id.to_owned(),
                        user_server_id: user_id.server_name().to_owned(),
                        event_id: event_id.to_owned(),
                        event_sn,
                        sender_id: sender_id.to_owned(),
                        membership: membership.to_string(),
                        forgotten: false,
                        display_name: None,
                        avatar_url: None,
                        state_data,
                        created_at: UnixMillis::now(),
                    })
                    .execute(conn)?;
                Ok(())
            })?;
        }
        MembershipState::Leave | MembershipState::Ban => {
            connect()?.transaction::<_, AppError, _>(|conn| {
                // let forgotten = room_users::table
                //     .filter(room_users::room_id.eq(room_id))
                //     .filter(room_users::user_id.eq(user_id))
                //     .select(room_users::forgotten)
                //     .first::<bool>(conn)
                //     .optional()?
                //     .unwrap_or_default();
                diesel::delete(
                    room_users::table
                        .filter(room_users::room_id.eq(room_id))
                        .filter(room_users::user_id.eq(user_id)),
                )
                .execute(conn)?;
                diesel::insert_into(room_users::table)
                    .values(&NewDbRoomUser {
                        room_id: room_id.to_owned(),
                        room_server_id: room_id
                            .server_name()
                            .map_err(|s| AppError::public(format!("bad room server name: {}", s)))?
                            .to_owned(),
                        user_id: user_id.to_owned(),
                        user_server_id: user_id.server_name().to_owned(),
                        event_id: event_id.to_owned(),
                        event_sn,
                        sender_id: sender_id.to_owned(),
                        membership: membership.to_string(),
                        forgotten: false,
                        display_name: None,
                        avatar_url: None,
                        state_data,
                        created_at: UnixMillis::now(),
                    })
                    .execute(conn)?;
                Ok(())
            })?;
        }
        _ => {}
    }
    crate::room::update_joined_servers(room_id)?;
    crate::room::update_currents(room_id)?;
    Ok(())
}<|MERGE_RESOLUTION|>--- conflicted
+++ resolved
@@ -2,11 +2,6 @@
 use std::time::Duration;
 
 use diesel::prelude::*;
-<<<<<<< HEAD
-use palpo_core::MatrixError;
-=======
-use palpo_data::user;
->>>>>>> e5e313bb
 use tokio::sync::RwLock;
 
 use crate::core::events::GlobalAccountDataEventType;
@@ -21,13 +16,7 @@
 use crate::data::connect;
 use crate::data::room::NewDbRoomUser;
 use crate::data::schema::*;
-<<<<<<< HEAD
-use crate::data::connect;
-use crate::room;
-use crate::{AppError, AppResult, SigningKeys};
-=======
-use crate::{AppError, AppResult, MatrixError, SigningKeys, data, room};
->>>>>>> e5e313bb
+use crate::{AppError, AppResult, MatrixError, SigningKeys, room};
 
 mod banned;
 mod forget;
@@ -45,7 +34,7 @@
 async fn validate_and_add_event_id(
     pdu: &RawJsonValue,
     room_version: &RoomVersionId,
-    pub_key_map: &RwLock<BTreeMap<String, SigningKeys>>,
+    _pub_key_map: &RwLock<BTreeMap<String, SigningKeys>>,
 ) -> AppResult<(OwnedEventId, CanonicalJsonObject)> {
     let mut value: CanonicalJsonObject = serde_json::from_str(pdu.get()).map_err(|e| {
         error!("Invalid PDU in server response: {:?}: {:?}", pdu, e);
@@ -83,7 +72,7 @@
         MatrixError::missing_param("Invalid PDU, no origin_server_ts field")
     })?;
 
-    let origin_server_ts: UnixMillis = {
+    let _origin_server_ts: UnixMillis = {
         let ts = origin_server_ts
             .as_integer()
             .ok_or_else(|| MatrixError::invalid_param("origin_server_ts must be an integer"))?;
@@ -96,11 +85,7 @@
 
     // let unfiltered_keys = (*pub_key_map.read().await).clone();
 
-<<<<<<< HEAD
-    let _keys = crate::filter_keys_server_map(unfiltered_keys, origin_server_ts, room_version);
-=======
     // let keys = crate::filter_keys_server_map(unfiltered_keys, origin_server_ts, room_version);
->>>>>>> e5e313bb
 
     // TODO
     // if let Err(e) = crate::core::signatures::verify_event(&keys, &value, room_version) {
